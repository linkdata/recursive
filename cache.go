--- conflicted
+++ resolved
@@ -144,47 +144,6 @@
 	cache.CleanBefore(time.Now())
 }
 
-<<<<<<< HEAD
-const cacheMagic = int64(0xCACE0001)
-
-func (cache *Cache) WriteTo(w io.Writer) (n int64, err error) {
-	if cache != nil {
-		if err = writeInt64(w, &n, cacheMagic); err == nil {
-			for _, cq := range cache.cq {
-				written, cqerr := cq.WriteTo(w)
-				n += written
-				err = errors.Join(err, cqerr)
-			}
-		}
-	}
-	return
-}
-
-var ErrWrongMagic = errors.New("wrong magic number")
-
-func (cache *Cache) ReadFrom(r io.Reader) (n int64, err error) {
-	if cache != nil {
-		var gotmagic int64
-		if gotmagic, err = readInt64(r, &n); err == nil {
-			err = ErrWrongMagic
-			if gotmagic == cacheMagic {
-				err = nil
-				for _, cq := range cache.cq {
-					numread, cqerr := cq.ReadFrom(r)
-					n += numread
-					err = errors.Join(err, cqerr)
-					if cqerr == io.EOF || errors.Is(cqerr, io.ErrUnexpectedEOF) {
-						break
-					}
-				}
-			}
-		}
-	}
-	return
-}
-
-=======
->>>>>>> ce32c436
 // Merge inserts all entries from other into cache.
 // If an entry exists in both, the one that expires last wins.
 func (cache *Cache) Merge(other *Cache) {
